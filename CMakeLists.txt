# Copyright (c) Meta Platforms, Inc. and affiliates.
#
# Licensed under the Apache License, Version 2.0 (the "License");
# you may not use this file except in compliance with the License.
# You may obtain a copy of the License at
#
#     http://www.apache.org/licenses/LICENSE-2.0
#
# Unless required by applicable law or agreed to in writing, software
# distributed under the License is distributed on an "AS IS" BASIS,
# WITHOUT WARRANTIES OR CONDITIONS OF ANY KIND, either express or implied.
# See the License for the specific language governing permissions and
# limitations under the License.

cmake_minimum_required(VERSION 3.0.2 FATAL_ERROR)
# We use the GoogleTest module if it is available (only in CMake 3.9+)
# It requires CMP0054 and CMP0057 to be enabled.
<<<<<<< HEAD

# this is fengbolun branch
IF (CMAKE_SYSTEM_NAME MATCHES "Linux")
  MESSAGE(STATUS "current platform: Linux ")
ELSEIF (CMAKE_SYSTEM_NAME MATCHES "Windows")
  MESSAGE(STATUS "current platform: Windows")
ELSEIF (CMAKE_SYSTEM_NAME MATCHES "FreeBSD")
  MESSAGE(STATUS "current platform: FreeBSD")
ELSEIF (CMAKE_SYSTEM_NAME MATCHES "Darwin")
  MESSAGE(STATUS "current platform: MacOS")
  set(OPENSSL_ROOT_DIR "/usr/local/opt/openssl" )
  set(OPENSSL_LIBRARIES "/usr/local/opt/openssl/lib" )
  set(OPENSSL_INCLUDE_DIR "/usr/local/opt/openssl/include" )
ELSE ()
  MESSAGE(STATUS "other platform: ${CMAKE_SYSTEM_NAME}")
ENDIF (CMAKE_SYSTEM_NAME MATCHES "Linux")


=======
>>>>>>> 50825b2d
if (POLICY CMP0054)
  cmake_policy(SET CMP0054 NEW)
endif()
if (POLICY CMP0057)
  cmake_policy(SET CMP0057 NEW)
endif()

# CMP0075 Include file check macros honor CMAKE_REQUIRED_LIBRARIES
if(POLICY CMP0075)
  cmake_policy(SET CMP0075 NEW)
endif()

# includes
set(CMAKE_MODULE_PATH
  "${CMAKE_CURRENT_SOURCE_DIR}/CMake"
  # for in-fbsource builds
  "${CMAKE_CURRENT_SOURCE_DIR}/../opensource/fbcode_builder/CMake"
  # For shipit-transformed builds
  "${CMAKE_CURRENT_SOURCE_DIR}/build/fbcode_builder/CMake"
  ${CMAKE_MODULE_PATH})

# package information
set(PACKAGE_NAME      "folly")
if (NOT DEFINED PACKAGE_VERSION)
  set(PACKAGE_VERSION   "0.58.0-dev")
endif()
set(PACKAGE_STRING    "${PACKAGE_NAME} ${PACKAGE_VERSION}")
set(PACKAGE_TARNAME   "${PACKAGE_NAME}-${PACKAGE_VERSION}")
set(PACKAGE_BUGREPORT "https://github.com/facebook/folly/issues")

# 150+ tests in the root folder anyone? No? I didn't think so.
set_property(GLOBAL PROPERTY USE_FOLDERS ON)

project(${PACKAGE_NAME} CXX C ASM)

set(INCLUDE_INSTALL_DIR include CACHE STRING
    "The subdirectory where header files should be installed")
set(LIB_INSTALL_DIR lib CACHE STRING
    "The subdirectory where libraries should be installed")
set(BIN_INSTALL_DIR bin CACHE STRING
    "The subdirectory where binaries should be installed")
set(CMAKE_INSTALL_DIR lib/cmake/folly CACHE STRING
    "The subdirectory where CMake package config files should be installed")

option(BUILD_SHARED_LIBS
  "If enabled, build folly as a shared library.  \
  This is generally discouraged, since folly does not commit to having \
  a stable ABI."
  OFF
)
# Mark BUILD_SHARED_LIBS as an "advanced" option, since enabling it
# is generally discouraged.
mark_as_advanced(BUILD_SHARED_LIBS)
set(FOLLY_SUPPORT_SHARED_LIBRARY "${BUILD_SHARED_LIBS}")

include(FBBuildOptions)
fb_activate_static_library_option()

if(NOT CMAKE_CXX_STANDARD)
  set(CMAKE_CXX_STANDARD 17)
  set(CMAKE_CXX_STANDARD_REQUIRED ON)
  message(STATUS "setting C++ standard to C++${CMAKE_CXX_STANDARD}")
endif()

if(NOT DEFINED IS_X86_64_ARCH AND ${CMAKE_SYSTEM_PROCESSOR} MATCHES "x86_64|AMD64")
  set(IS_X86_64_ARCH TRUE)
else()
  set(IS_X86_64_ARCH FALSE)
endif()

if(CMAKE_SYSTEM_NAME STREQUAL "Windows")
  # Check target architecture
  if (NOT CMAKE_SIZEOF_VOID_P EQUAL 8)
    message(FATAL_ERROR "Folly requires a 64bit target architecture.")
  endif()

  if (MSVC_VERSION LESS 1900)
    message(
      FATAL_ERROR
      "This build script only supports building Folly on 64-bit Windows with "
      "at least Visual Studio 2017. "
      "MSVC version '${MSVC_VERSION}' is not supported."
    )
  endif()
endif()

set(TOP_DIR "${CMAKE_CURRENT_SOURCE_DIR}")
set(FOLLY_DIR "${CMAKE_CURRENT_SOURCE_DIR}/folly")
set(
  FOLLY_DIR_PREFIXES
  "${CMAKE_CURRENT_SOURCE_DIR}:${CMAKE_CURRENT_BINARY_DIR}"
)

include(GNUInstallDirs)

set(CMAKE_THREAD_PREFER_PTHREAD ON)
set(THREADS_PREFER_PTHREAD_FLAG ON)
find_package(Threads REQUIRED)
set(FOLLY_HAVE_PTHREAD "${CMAKE_USE_PTHREADS_INIT}")
list(APPEND CMAKE_REQUIRED_LIBRARIES Threads::Threads)
list(APPEND FOLLY_LINK_LIBRARIES Threads::Threads)

if(MSVC)
  include(FollyCompilerMSVC)
else()
  include(FollyCompilerUnix)
endif()
include(FollyFunctions)

include(folly-deps) # Find the required packages
include(FollyConfigChecks)
configure_file(
  ${CMAKE_CURRENT_SOURCE_DIR}/CMake/folly-config.h.cmake
  ${CMAKE_CURRENT_BINARY_DIR}/folly/folly-config.h
)

# Define FOLLY_XLOG_STRIP_PREFIXES when compiling our sources so that
# folly/logging will automatically choose the correct log category names,
# using only the relative portion of the source file name inside the
# folly repository.
set_property(
  DIRECTORY
  ${CMAKE_CURRENT_SOURCE_DIR}
  APPEND
  PROPERTY
  COMPILE_DEFINITIONS
  "FOLLY_XLOG_STRIP_PREFIXES=\"${CMAKE_SOURCE_DIR}:${CMAKE_BINARY_DIR}\""
)

# We currently build the main libfolly library by finding all sources
# and header files.  We then exclude specific files below.
#
# In the future it would perhaps be nicer to explicitly list the files we want
# to include, and to move the source lists in to separate per-subdirectory
# CMakeLists.txt files.
auto_sources(files "*.cpp" "RECURSE" "${FOLLY_DIR}")
auto_sources(hfiles "*.h" "RECURSE" "${FOLLY_DIR}")

# Exclude tests, benchmarks, and other standalone utility executables from the
# library sources.  Test sources are listed separately below.
REMOVE_MATCHES_FROM_LISTS(files hfiles
  MATCHES
    "^${FOLLY_DIR}/build/"
    "^${FOLLY_DIR}/docs/examples/"
    "^${FOLLY_DIR}/logging/example/"
    "^${FOLLY_DIR}/(.*/)?test/"
    "^${FOLLY_DIR}/(.*/)?tool/"
    "^${FOLLY_DIR}/facebook/"
    "Benchmark.cpp$"
    "Test.cpp$"
)

# Exclude exception tracer, which is necessary to statically link libstdc++
if (${FOLLY_NO_EXCEPTION_TRACER})
  REMOVE_MATCHES_FROM_LISTS(files hfiles
    MATCHES
      "^${FOLLY_DIR}/experimental/exception_tracer/"
  )
endif()

list(REMOVE_ITEM files
  ${FOLLY_DIR}/python/error.cpp
  ${FOLLY_DIR}/python/executor.cpp
  ${FOLLY_DIR}/python/fibers.cpp
  ${FOLLY_DIR}/python/GILAwareManualExecutor.cpp
  ${FOLLY_DIR}/python/iobuf.cpp
  ${FOLLY_DIR}/python/iobuf_ext.cpp
  ${FOLLY_DIR}/python/ProactorExecutor.cpp
)
list(REMOVE_ITEM hfiles
  ${FOLLY_DIR}/python/fibers.h
  ${FOLLY_DIR}/python/GILAwareManualExecutor.h
  ${FOLLY_DIR}/python/iobuf_ext.h
  ${FOLLY_DIR}/python/ProactorExecutor.h
)

# Explicitly include utility library code from inside
# test subdirs
list(APPEND files
  ${FOLLY_DIR}/io/async/test/ScopedBoundPort.cpp
  ${FOLLY_DIR}/io/async/test/SocketPair.cpp
  ${FOLLY_DIR}/io/async/test/TimeUtil.cpp
)
list(APPEND hfiles
  ${FOLLY_DIR}/container/test/F14TestUtil.h
  ${FOLLY_DIR}/container/test/TrackingTypes.h
  ${FOLLY_DIR}/io/async/test/AsyncSSLSocketTest.h
  ${FOLLY_DIR}/io/async/test/AsyncSocketTest.h
  ${FOLLY_DIR}/io/async/test/AsyncSocketTest2.h
  ${FOLLY_DIR}/io/async/test/BlockingSocket.h
  ${FOLLY_DIR}/io/async/test/CallbackStateEnum.h
  ${FOLLY_DIR}/io/async/test/ConnCallback.h
  ${FOLLY_DIR}/io/async/test/MockAsyncSocket.h
  ${FOLLY_DIR}/io/async/test/MockAsyncServerSocket.h
  ${FOLLY_DIR}/io/async/test/MockAsyncSSLSocket.h
  ${FOLLY_DIR}/io/async/test/MockAsyncTransport.h
  ${FOLLY_DIR}/io/async/test/MockAsyncUDPSocket.h
  ${FOLLY_DIR}/io/async/test/MockTimeoutManager.h
  ${FOLLY_DIR}/io/async/test/ScopedBoundPort.h
  ${FOLLY_DIR}/io/async/test/SocketPair.h
  ${FOLLY_DIR}/io/async/test/TFOUtil.h
  ${FOLLY_DIR}/io/async/test/TestSSLServer.h
  ${FOLLY_DIR}/io/async/test/TimeUtil.h
  ${FOLLY_DIR}/io/async/test/UndelayedDestruction.h
  ${FOLLY_DIR}/io/async/test/Util.h
  ${FOLLY_DIR}/synchronization/test/Semaphore.h
  ${FOLLY_DIR}/test/DeterministicSchedule.h
  ${FOLLY_DIR}/test/TestUtils.h
)

if (CMAKE_CXX_COMPILER_ID STREQUAL "GNU")
  check_cxx_compiler_flag(-fcoroutines COMPILER_HAS_F_COROUTINES)
  if (COMPILER_HAS_F_COROUTINES)
    message(
      STATUS
      "GCC has support for C++ coroutines, setting flag for Folly build."
    )
    add_compile_options($<$<COMPILE_LANGUAGE:CXX>:-fcoroutines>)
  else()
    message(
      STATUS
      "GCC does not have support for C++ coroutines, "
      "disabling Folly coroutine support."
    )
  endif()
endif()

# base64 SIMD files compilation
if (NOT(${IS_X86_64_ARCH}))
  message(
    STATUS
    "arch ${CMAKE_LIBRARY_ARCHITECTURE} does not match x86_64, "
    "skipping building SSE4.2 version of base64"
  )
  list(REMOVE_ITEM files ${FOLLY_DIR}/detail/base64_detail/Base64_SSE4_2.cpp)
else()
  message(
    STATUS
    "arch ${CMAKE_LIBRARY_ARCHITECTURE} matches x86_64, "
    "building SSE4.2 version of base64"
  )
  # MSVC does not have a way to enable just sse4.2, only avx.
  # If we don't pass the flag, everything will still work but no warnings
  if (NOT CMAKE_CXX_COMPILER_ID STREQUAL "MSVC")
    set_source_files_properties(
      ${FOLLY_DIR}/detail/base64_detail/Base64_SSE4_2.cpp
      PROPERTIES
      COMPILE_FLAGS
        -msse4.2
    )
  endif()
endif()

if (${LIBSODIUM_FOUND})
  if (NOT(${IS_X86_64_ARCH}))
    message(
      STATUS
      "arch ${CMAKE_LIBRARY_ARCHITECTURE} does not match x86_64, "
      "skipping setting SSE2/AVX2 compile flags for LtHash SIMD code"
    )
  else()
    message(
      STATUS
      "arch ${CMAKE_LIBRARY_ARCHITECTURE} matches x86_64, "
      "setting SSE2/AVX2 compile flags for LtHash SIMD code"
    )
    set_source_files_properties(
      ${FOLLY_DIR}/experimental/crypto/detail/MathOperation_AVX2.cpp
      PROPERTIES
      COMPILE_FLAGS
      -mavx -mavx2 -msse2
    )
    set_source_files_properties(
      ${FOLLY_DIR}/experimental/crypto/detail/MathOperation_Simple.cpp
      PROPERTIES
      COMPILE_FLAGS
      -mno-avx -mno-avx2 -mno-sse2
    )
    set_source_files_properties(
      ${FOLLY_DIR}/experimental/crypto/detail/MathOperation_SSE2.cpp
      PROPERTIES
      COMPILE_FLAGS
      -mno-avx -mno-avx2 -msse2
    )
  endif()
else()
  list(REMOVE_ITEM files
    ${FOLLY_DIR}/experimental/crypto/Blake2xb.cpp
    ${FOLLY_DIR}/experimental/crypto/detail/MathOperation_AVX2.cpp
    ${FOLLY_DIR}/experimental/crypto/detail/MathOperation_Simple.cpp
    ${FOLLY_DIR}/experimental/crypto/detail/MathOperation_SSE2.cpp
    ${FOLLY_DIR}/experimental/crypto/LtHash.cpp
  )
  list(REMOVE_ITEM hfiles
    ${FOLLY_DIR}/experimental/crypto/Blake2xb.h
    ${FOLLY_DIR}/experimental/crypto/detail/LtHashInternal.h
    ${FOLLY_DIR}/experimental/crypto/LtHash-inl.h
    ${FOLLY_DIR}/experimental/crypto/LtHash.h
  )
endif()
if (NOT ${LIBGFLAGS_FOUND})
  list(REMOVE_ITEM files
    ${FOLLY_DIR}/experimental/NestedCommandLineApp.cpp
    ${FOLLY_DIR}/experimental/ProgramOptions.cpp
  )
  list(REMOVE_ITEM hfiles
    ${FOLLY_DIR}/experimental/NestedCommandLineApp.h
    ${FOLLY_DIR}/experimental/ProgramOptions.h
  )
endif()
if(CMAKE_SYSTEM_NAME STREQUAL "Windows")
  list(REMOVE_ITEM files
    ${FOLLY_DIR}/Subprocess.cpp
  )
endif()

set(PCLMUL_FILES
  ${FOLLY_DIR}/external/fast-crc32/sse_crc32c_v8s3x3.cpp
  ${FOLLY_DIR}/hash/detail/ChecksumDetail.cpp
  ${FOLLY_DIR}/hash/detail/Crc32CombineDetail.cpp
  ${FOLLY_DIR}/hash/detail/Crc32cDetail.cpp
)
check_cxx_compiler_flag(-mpclmul COMPILER_HAS_M_PCLMUL)
if (COMPILER_HAS_M_PCLMUL)
  message(
    STATUS
    "compiler has flag pclmul, setting compile flag for ${PCLMUL_FILES}"
  )
  set_source_files_properties(
    ${PCLMUL_FILES}
    PROPERTIES
    COMPILE_OPTIONS
    -mpclmul
  )
else()
  message(
    STATUS
    "compiler does not have flag pclmul, skipping setting compile flags for ${PCLMUL_FILES}"
  )
endif()

list(APPEND folly_base_files
  ${files} ${hfiles}
)

if (IS_X86_64_ARCH AND NOT MSVC)
  set_property(
    SOURCE
    ${FOLLY_DIR}/memcpy.S
    APPEND PROPERTY COMPILE_OPTIONS "-x" "assembler-with-cpp"
  )
  list(APPEND folly_base_files
    ${FOLLY_DIR}/memcpy.S
  )
endif()

add_library(folly_base OBJECT
  ${folly_base_files}
  ${CMAKE_CURRENT_BINARY_DIR}/folly/folly-config.h
)
if (BUILD_SHARED_LIBS)
  set_property(TARGET folly_base PROPERTY POSITION_INDEPENDENT_CODE ON)
endif()
auto_source_group(folly ${FOLLY_DIR} ${files} ${hfiles})
apply_folly_compile_options_to_target(folly_base)
# Add the generated files to the correct source group.
source_group("folly" FILES ${CMAKE_CURRENT_BINARY_DIR}/folly/folly-config.h)

# Generate pkg-config variables from folly_deps before we add our own
# build/install-time include directory generator expressions
include(GenPkgConfig)
gen_pkgconfig_vars(FOLLY_PKGCONFIG folly_deps)

target_include_directories(folly_deps
  BEFORE
  INTERFACE
    $<BUILD_INTERFACE:${CMAKE_CURRENT_SOURCE_DIR}>
    $<BUILD_INTERFACE:${CMAKE_CURRENT_BINARY_DIR}>
)
target_include_directories(folly_deps
  INTERFACE
    $<INSTALL_INTERFACE:include>
)

target_include_directories(folly_base
  PUBLIC
    $<TARGET_PROPERTY:folly_deps,INTERFACE_INCLUDE_DIRECTORIES>
)
target_compile_definitions(folly_base
  PUBLIC
    $<TARGET_PROPERTY:folly_deps,INTERFACE_COMPILE_DEFINITIONS>
)

set(FOLLY_INSTALL_TARGETS folly folly_deps)

option(PYTHON_EXTENSIONS
  "Build Python Bindings for Folly, requires Cython and (BUILD_SHARED_LIBS=ON)"
  OFF
)

add_library(folly
  $<TARGET_OBJECTS:folly_base>
)
set_property(TARGET folly PROPERTY VERSION ${PACKAGE_VERSION})
apply_folly_compile_options_to_target(folly)
target_compile_features(folly INTERFACE cxx_generic_lambdas)

target_link_libraries(folly PUBLIC folly_deps)

# Test utilities exported for use by downstream projects
add_library(folly_test_util
  ${FOLLY_DIR}/test/DeterministicSchedule.cpp
  ${FOLLY_DIR}/json/JsonTestUtil.cpp
)
set_property(TARGET folly_test_util PROPERTY VERSION ${PACKAGE_VERSION})
target_link_libraries(folly_test_util
  PUBLIC
    ${BOOST_LIBRARIES}
    folly
    ${LIBGMOCK_LIBRARIES}
)
apply_folly_compile_options_to_target(folly_test_util)
list(APPEND FOLLY_INSTALL_TARGETS folly_test_util)

install(TARGETS ${FOLLY_INSTALL_TARGETS}
  EXPORT folly
  RUNTIME DESTINATION bin
  LIBRARY DESTINATION ${LIB_INSTALL_DIR}
  ARCHIVE DESTINATION ${LIB_INSTALL_DIR})
auto_install_files(folly ${FOLLY_DIR}
  ${hfiles}
)
install(
  FILES ${CMAKE_CURRENT_BINARY_DIR}/folly/folly-config.h
  DESTINATION ${INCLUDE_INSTALL_DIR}/folly
  COMPONENT dev
)

# Generate the folly-config.cmake file for installation so that
# downstream projects that use on folly can easily depend on it in their CMake
# files using "find_package(folly CONFIG)"
include(CMakePackageConfigHelpers)
configure_package_config_file(
  CMake/folly-config.cmake.in
  folly-config.cmake
  INSTALL_DESTINATION ${CMAKE_INSTALL_DIR}
  PATH_VARS
    INCLUDE_INSTALL_DIR
    CMAKE_INSTALL_DIR
)
install(
  FILES ${CMAKE_CURRENT_BINARY_DIR}/folly-config.cmake
  DESTINATION ${CMAKE_INSTALL_DIR}
  COMPONENT dev
)
install(
  EXPORT folly
  DESTINATION ${CMAKE_INSTALL_DIR}
  NAMESPACE Folly::
  FILE folly-targets.cmake
  COMPONENT dev
)

# Generate a pkg-config file so that downstream projects that don't use
# CMake can depend on folly using pkg-config.
configure_file(
  ${CMAKE_CURRENT_SOURCE_DIR}/CMake/libfolly.pc.in
  ${CMAKE_CURRENT_BINARY_DIR}/libfolly.pc.gen
  @ONLY
)

# Specify target to allow resolving generator expressions requiring
# a target for CMake >=3.19. See #1414.
# VERSION_GREATER_EQUAL isn't available before CMake 3.7.
if(NOT CMAKE_VERSION VERSION_LESS 3.19)
  set(target_arg TARGET folly_deps)
endif()

file(
  GENERATE
  OUTPUT ${CMAKE_CURRENT_BINARY_DIR}/libfolly.pc
  INPUT ${CMAKE_CURRENT_BINARY_DIR}/libfolly.pc.gen
  ${target_arg}
)
install(
  FILES ${CMAKE_CURRENT_BINARY_DIR}/libfolly.pc
  DESTINATION ${LIB_INSTALL_DIR}/pkgconfig
  COMPONENT dev
)

option(BUILD_TESTS "If enabled, compile the tests." OFF)
option(BUILD_BENCHMARKS "If enabled, compile the benchmarks." OFF)
option(BUILD_BROKEN_TESTS "If enabled, compile tests that are known to be broken." OFF)
option(BUILD_HANGING_TESTS "If enabled, compile tests that are known to hang." OFF)
option(BUILD_SLOW_TESTS "If enabled, compile tests that take a while to run in debug mode." OFF)
if (BUILD_TESTS OR BUILD_BENCHMARKS)
  option(USE_CMAKE_GOOGLE_TEST_INTEGRATION "If enabled, use the google test integration included in CMake." ON)
  find_package(GMock MODULE REQUIRED)
  find_package(GTest MODULE REQUIRED)
  if (USE_CMAKE_GOOGLE_TEST_INTEGRATION)
    include(GoogleTest OPTIONAL RESULT_VARIABLE HAVE_CMAKE_GTEST)
    enable_testing()
  else()
    set(HAVE_CMAKE_GTEST OFF)
  endif()

  # The ThreadLocalTest code uses a helper shared library for one of its tests.
  # This can only be built if folly itself was built as a shared library.
  if (BUILD_SHARED_LIBS)
    add_library(thread_local_test_lib MODULE
      ${FOLLY_DIR}/test/ThreadLocalTestLib.cpp
    )
    set_target_properties(thread_local_test_lib PROPERTIES PREFIX "")
    apply_folly_compile_options_to_target(thread_local_test_lib)
    target_link_libraries(thread_local_test_lib PUBLIC folly)
    target_include_directories(
      thread_local_test_lib
      PUBLIC ${CMAKE_CURRENT_BINARY_DIR})
  endif()

  add_library(folly_test_support
    ${FOLLY_DIR}/test/common/TestMain.cpp
    ${FOLLY_DIR}/test/FBVectorTestUtil.cpp
    ${FOLLY_DIR}/test/DeterministicSchedule.cpp
    ${FOLLY_DIR}/test/DeterministicSchedule.h
    ${FOLLY_DIR}/test/SingletonTestStructs.cpp
    ${FOLLY_DIR}/test/SocketAddressTestHelper.cpp
    ${FOLLY_DIR}/test/SocketAddressTestHelper.h
    ${FOLLY_DIR}/container/test/F14TestUtil.h
    ${FOLLY_DIR}/container/test/TrackingTypes.h
    ${FOLLY_DIR}/experimental/test/CodingTestUtils.cpp
    ${FOLLY_DIR}/futures/test/TestExecutor.cpp
    ${FOLLY_DIR}/futures/test/TestExecutor.h
    ${FOLLY_DIR}/io/async/test/BlockingSocket.h
    ${FOLLY_DIR}/io/async/test/CallbackStateEnum.h
    ${FOLLY_DIR}/io/async/test/ConnCallback.h
    ${FOLLY_DIR}/io/async/test/MockAsyncServerSocket.h
    ${FOLLY_DIR}/io/async/test/MockAsyncSocket.h
    ${FOLLY_DIR}/io/async/test/MockAsyncSSLSocket.h
    ${FOLLY_DIR}/io/async/test/MockAsyncTransport.h
    ${FOLLY_DIR}/io/async/test/MockAsyncUDPSocket.h
    ${FOLLY_DIR}/io/async/test/MockTimeoutManager.h
    ${FOLLY_DIR}/io/async/test/ScopedBoundPort.cpp
    ${FOLLY_DIR}/io/async/test/ScopedBoundPort.h
    ${FOLLY_DIR}/io/async/test/SocketPair.cpp
    ${FOLLY_DIR}/io/async/test/SocketPair.h
    ${FOLLY_DIR}/io/async/test/SSLUtil.cpp
    ${FOLLY_DIR}/io/async/test/SSLUtil.h
    ${FOLLY_DIR}/io/async/test/TFOUtil.cpp
    ${FOLLY_DIR}/io/async/test/TFOUtil.h
    ${FOLLY_DIR}/io/async/test/TestSSLServer.cpp
    ${FOLLY_DIR}/io/async/test/TestSSLServer.h
    ${FOLLY_DIR}/io/async/test/TimeUtil.cpp
    ${FOLLY_DIR}/io/async/test/TimeUtil.h
    ${FOLLY_DIR}/io/async/test/UndelayedDestruction.h
    ${FOLLY_DIR}/io/async/test/Util.h
    ${FOLLY_DIR}/logging/test/ConfigHelpers.cpp
    ${FOLLY_DIR}/logging/test/ConfigHelpers.h
    ${FOLLY_DIR}/logging/test/TestLogHandler.cpp
    ${FOLLY_DIR}/logging/test/TestLogHandler.h
  )
  target_compile_definitions(folly_test_support
    PUBLIC
      ${LIBGMOCK_DEFINES}
  )
  target_include_directories(folly_test_support
    SYSTEM
    PUBLIC
      ${LIBGMOCK_INCLUDE_DIR}
      ${GTEST_INCLUDE_DIRS}
  )
  target_link_libraries(folly_test_support
    PUBLIC
      ${BOOST_LIBRARIES}
      follybenchmark
      folly
      ${LIBGMOCK_LIBRARIES}
      ${GLOG_LIBRARY}
  )
  apply_folly_compile_options_to_target(folly_test_support)

  folly_define_tests(
    DIRECTORY chrono/test/
      TEST chrono_conv_test WINDOWS_DISABLED
        SOURCES ConvTest.cpp

    DIRECTORY compression/test/
      TEST compression_test SLOW SOURCES CompressionTest.cpp

    DIRECTORY container/test/
      TEST access_test SOURCES AccessTest.cpp
      TEST array_test SOURCES ArrayTest.cpp
      BENCHMARK bit_iterator_benchmark SOURCES BitIteratorBench.cpp
      TEST bit_iterator_test SOURCES BitIteratorTest.cpp
      TEST enumerate_test SOURCES EnumerateTest.cpp
      BENCHMARK evicting_cache_map_benchmark SOURCES EvictingCacheMapBench.cpp
      TEST evicting_cache_map_test SOURCES EvictingCacheMapTest.cpp
      TEST f14_fwd_test SOURCES F14FwdTest.cpp
      TEST f14_map_test SOURCES F14MapTest.cpp
      TEST f14_set_test WINDOWS_DISABLED SOURCES F14SetTest.cpp
      TEST heap_vector_types_test SOURCES heap_vector_types_test.cpp
      BENCHMARK foreach_benchmark SOURCES ForeachBenchmark.cpp
      TEST foreach_test SOURCES ForeachTest.cpp
      TEST merge_test SOURCES MergeTest.cpp
      BENCHMARK sparse_byte_set_benchmark WINDOWS_DISABLED
        SOURCES SparseByteSetBenchmark.cpp
      TEST sparse_byte_set_test SOURCES SparseByteSetTest.cpp
      TEST util_test SOURCES UtilTest.cpp

    DIRECTORY concurrency/test/
      TEST atomic_shared_ptr_test SOURCES AtomicSharedPtrTest.cpp
      TEST cache_locality_test WINDOWS_DISABLED SOURCES CacheLocalityTest.cpp
      TEST core_cached_shared_ptr_test SOURCES CoreCachedSharedPtrTest.cpp
      BENCHMARK concurrent_hash_map_benchmark WINDOWS_DISABLED
        SOURCES ConcurrentHashMapBench.cpp
      TEST concurrent_hash_map_test WINDOWS_DISABLED
        SOURCES ConcurrentHashMapTest.cpp
      TEST dynamic_bounded_queue_test WINDOWS_DISABLED
        SOURCES DynamicBoundedQueueTest.cpp
      TEST priority_unbounded_queue_set_test
        SOURCES PriorityUnboundedQueueSetTest.cpp
      BENCHMARK thread_cached_synchronized_benchmark
        SOURCES ThreadCachedSynchronizedBench.cpp
      TEST thread_cached_synchronized_test
        SOURCES ThreadCachedSynchronizedTest.cpp
      TEST unbounded_queue_test SOURCES UnboundedQueueTest.cpp

    DIRECTORY detail/test/
      TEST static_singleton_manager_test SOURCES StaticSingletonManagerTest.cpp

    DIRECTORY detail/test/
      TEST simd_for_each_test SOURCES SimdForEachTest.cpp

    DIRECTORY detail/test/
      TEST simple_simd_string_utils_test SOURCES SimpleSimdStringUtilsTest.cpp

    DIRECTORY detail/test/
      TEST split_string_simd_test WINDOWS_DISABLED
        SOURCES SplitStringSimdTest.cpp

    DIRECTORY detail/test/
      TEST unroll_utils_test SOURCES UnrollUtilsTest.cpp

    DIRECTORY detail/base64_detail/tests/
      TEST base64_detail_test WINDOWS_DISABLED
      SOURCES
        Base64AgainstScalarTest.cpp
        Base64PlatformTest.cpp
        Base64SpecialCasesTest.cpp

    DIRECTORY executors/test/
      TEST async_helpers_test SOURCES AsyncTest.cpp
      TEST codel_test WINDOWS_DISABLED SOURCES CodelTest.cpp
      BENCHMARK edf_thread_pool_executor_benchmark
        SOURCES EDFThreadPoolExecutorBenchmark.cpp
      TEST executor_test SOURCES ExecutorTest.cpp
      TEST fiber_io_executor_test SOURCES FiberIOExecutorTest.cpp
      TEST global_executor_test SOURCES GlobalExecutorTest.cpp
      TEST serial_executor_test SOURCES SerialExecutorTest.cpp
      # Fails in ThreadPoolExecutorTest.RequestContext:719 data2 != nullptr
      TEST thread_pool_executor_test BROKEN WINDOWS_DISABLED
        SOURCES ThreadPoolExecutorTest.cpp
      TEST threaded_executor_test SOURCES ThreadedExecutorTest.cpp
      TEST timed_drivable_executor_test SOURCES TimedDrivableExecutorTest.cpp

    DIRECTORY executors/task_queue/test/
      TEST priority_unbounded_blocking_queue_test
        SOURCES PriorityUnboundedBlockingQueueTest.cpp
      BENCHMARK unbounded_blocking_queue_benchmark
        SOURCES UnboundedBlockingQueueBench.cpp
      TEST unbounded_blocking_queue_test SOURCES UnboundedBlockingQueueTest.cpp

    DIRECTORY experimental/test/
      TEST autotimer_test SOURCES AutoTimerTest.cpp
      TEST bits_test_2 SOURCES BitsTest.cpp
      TEST bitvector_test SOURCES BitVectorCodingTest.cpp
      TEST eliasfano_test SOURCES EliasFanoCodingTest.cpp
      TEST event_count_test SOURCES EventCountTest.cpp
      # FunctionSchedulerTest has a lot of timing-dependent checks,
      # and tends to fail on heavily loaded systems.
      TEST function_scheduler_test BROKEN SOURCES FunctionSchedulerTest.cpp
      TEST future_dag_test SOURCES FutureDAGTest.cpp
      TEST lock_free_ring_buffer_test SOURCES LockFreeRingBufferTest.cpp
      #TEST nested_command_line_app_test SOURCES NestedCommandLineAppTest.cpp
      #TEST program_options_test SOURCES ProgramOptionsTest.cpp
      TEST quotient_multiset_test SOURCES QuotientMultiSetTest.cpp
      # Depends on liburcu
      #TEST read_mostly_shared_ptr_test SOURCES ReadMostlySharedPtrTest.cpp
      #TEST ref_count_test SOURCES RefCountTest.cpp
      TEST select64_test SOURCES Select64Test.cpp
      TEST test_util_test SOURCES TestUtilTest.cpp
      TEST tuple_ops_test SOURCES TupleOpsTest.cpp

    DIRECTORY experimental/io/test/
      TEST fs_util_test SOURCES FsUtilTest.cpp

    DIRECTORY external/farmhash/test/
      TEST farmhash_test SOURCES farmhash_test.cpp

    DIRECTORY logging/test/
      TEST async_file_writer_test WINDOWS_DISABLED
        SOURCES AsyncFileWriterTest.cpp
      TEST config_parser_test SOURCES ConfigParserTest.cpp
      TEST config_update_test SOURCES ConfigUpdateTest.cpp
      TEST file_handler_factory_test WINDOWS_DISABLED
        SOURCES FileHandlerFactoryTest.cpp
      TEST glog_formatter_test SOURCES GlogFormatterTest.cpp
      TEST immediate_file_writer_test SOURCES ImmediateFileWriterTest.cpp
      TEST log_category_test SOURCES LogCategoryTest.cpp
      TEST logger_db_test SOURCES LoggerDBTest.cpp
      TEST logger_test WINDOWS_DISABLED SOURCES LoggerTest.cpp
      TEST log_level_test SOURCES LogLevelTest.cpp
      TEST log_message_test SOURCES LogMessageTest.cpp
      TEST log_name_test SOURCES LogNameTest.cpp
      TEST log_stream_test SOURCES LogStreamTest.cpp
      TEST rate_limiter_test SOURCES RateLimiterTest.cpp
      TEST standard_log_handler_test SOURCES StandardLogHandlerTest.cpp
      TEST xlog_test WINDOWS_DISABLED
        HEADERS
          XlogHeader1.h
          XlogHeader2.h
        SOURCES
          XlogFile1.cpp
          XlogFile2.cpp
          XlogTest.cpp

    DIRECTORY fibers/test/
      # FiberManager swapWithException fails with segfault
      BENCHMARK fibers_benchmark WINDOWS_DISABLED
        SOURCES FibersBenchmark.cpp
      TEST fibers_test BROKEN SOURCES FibersTest.cpp

    DIRECTORY functional/test/
      TEST apply_tuple_test WINDOWS_DISABLED
        SOURCES ApplyTupleTest.cpp
      TEST functional_invoke_test WINDOWS_DISABLED
        SOURCES InvokeTest.cpp
      TEST partial_test SOURCES PartialTest.cpp
      TEST functional_protocol_test SOURCES protocol_test.cpp
      TEST functional_traits_test SOURCES traits_test.cpp

    DIRECTORY futures/test/
      TEST barrier_test SOURCES BarrierTest.cpp
      TEST callback_lifetime_test SOURCES CallbackLifetimeTest.cpp
      TEST collect_test SOURCES CollectTest.cpp
      TEST context_test SOURCES ContextTest.cpp
      TEST core_test SOURCES CoreTest.cpp
      TEST ensure_test SOURCES EnsureTest.cpp
      TEST filter_test SOURCES FilterTest.cpp
      TEST future_splitter_test SOURCES FutureSplitterTest.cpp
      BENCHMARK futures_benchmark WINDOWS_DISABLED
        SOURCES Benchmark.cpp
      TEST future_test WINDOWS_DISABLED
        SOURCES FutureTest.cpp
      TEST header_compile_test SOURCES HeaderCompileTest.cpp
      TEST interrupt_test SOURCES InterruptTest.cpp
      TEST map_test SOURCES MapTest.cpp
      TEST non_copyable_lambda_test SOURCES NonCopyableLambdaTest.cpp
      TEST poll_test SOURCES PollTest.cpp
      TEST promise_test SOURCES PromiseTest.cpp
      TEST reduce_test SOURCES ReduceTest.cpp
      TEST retrying_test SOURCES RetryingTest.cpp
      TEST self_destruct_test SOURCES SelfDestructTest.cpp
      TEST shared_promise_test SOURCES SharedPromiseTest.cpp
      TEST test_executor_test SOURCES TestExecutorTest.cpp
      TEST then_compile_test
        HEADERS
          ThenCompileTest.h
        SOURCES
          ThenCompileTest.cpp
      TEST then_test SOURCES ThenTest.cpp
      TEST timekeeper_test WINDOWS_DISABLED SOURCES TimekeeperTest.cpp
      TEST times_test SOURCES TimesTest.cpp
      TEST unwrap_test SOURCES UnwrapTest.cpp
      TEST via_test SOURCES ViaTest.cpp
      TEST wait_test SOURCES WaitTest.cpp
      TEST when_test SOURCES WhenTest.cpp
      TEST while_do_test SOURCES WhileDoTest.cpp
      TEST will_equal_test SOURCES WillEqualTest.cpp
      TEST window_test WINDOWS_DISABLED
        SOURCES WindowTest.cpp

    DIRECTORY gen/test/
      # MSVC bug can't resolve initializer_list constructor properly
      #TEST base_test SOURCES BaseTest.cpp
      TEST combine_test SOURCES CombineTest.cpp
      BENCHMARK parallel_map_benchmark SOURCES ParallelMapBenchmark.cpp
      TEST parallel_map_test SOURCES ParallelMapTest.cpp
      BENCHMARK parallel_benchmark SOURCES ParallelBenchmark.cpp
      TEST parallel_test SOURCES ParallelTest.cpp

    DIRECTORY hash/test/
      BENCHMARK checksum_benchmark SOURCES ChecksumBenchmark.cpp
      TEST checksum_test SOURCES ChecksumTest.cpp
      TEST farm_hash_test SOURCES FarmHashTest.cpp
      BENCHMARK hash_benchmark WINDOWS_DISABLED
        SOURCES HashBenchmark.cpp
      TEST hash_test WINDOWS_DISABLED
        SOURCES HashTest.cpp
      TEST spooky_hash_v1_test SOURCES SpookyHashV1Test.cpp
      TEST spooky_hash_v2_test SOURCES SpookyHashV2Test.cpp

    DIRECTORY io/test/
      TEST iobuf_test WINDOWS_DISABLED SOURCES IOBufTest.cpp
      TEST iobuf_cursor_test SOURCES IOBufCursorTest.cpp
      TEST iobuf_queue_test SOURCES IOBufQueueTest.cpp
      TEST record_io_test WINDOWS_DISABLED SOURCES RecordIOTest.cpp
      TEST ShutdownSocketSetTest HANGING
        SOURCES ShutdownSocketSetTest.cpp
      TEST SocketOptionValueTest HANGING
        SOURCES SocketOptionValueTest.cpp

    DIRECTORY io/async/test/
      # A number of tests in the async_test binary are unfortunately flaky.
      # When run under Travis CI a number of the tests also hang (it looks
      # like they do not get expected socket accept events, causing them
      # to never break out of their event loops).
      TEST async_test BROKEN
        CONTENT_DIR certs/
        HEADERS
          AsyncSocketTest.h
          AsyncSSLSocketTest.h
        SOURCES
          AsyncPipeTest.cpp
          AsyncSocketExceptionTest.cpp
          AsyncSocketTest.cpp
          AsyncSocketTest2.cpp
          AsyncSSLSocketTest.cpp
          AsyncSSLSocketTest2.cpp
          AsyncSSLSocketWriteTest.cpp
          AsyncTransportTest.cpp
          # This is disabled because it depends on things that don't exist
          # on Windows.
          #EventHandlerTest.cpp
          # The async signal handler is not supported on Windows.
          #AsyncSignalHandlerTest.cpp
      TEST async_timeout_test SOURCES AsyncTimeoutTest.cpp
      TEST AsyncUDPSocketTest APPLE_DISABLED WINDOWS_DISABLED
        SOURCES AsyncUDPSocketTest.cpp
      TEST DelayedDestructionTest SOURCES DelayedDestructionTest.cpp
      TEST DelayedDestructionBaseTest SOURCES DelayedDestructionBaseTest.cpp
      TEST DestructorCheckTest SOURCES DestructorCheckTest.cpp
      # Fails with gtest macro error
      TEST EventBaseTest BROKEN SOURCES EventBaseTest.cpp
      TEST EventBaseLocalTest WINDOWS_DISABLED SOURCES EventBaseLocalTest.cpp
      TEST HHWheelTimerTest SOURCES HHWheelTimerTest.cpp
      TEST HHWheelTimerSlowTests SLOW
        SOURCES HHWheelTimerSlowTests.cpp
      TEST NotificationQueueTest WINDOWS_DISABLED
        SOURCES NotificationQueueTest.cpp
      BENCHMARK request_context_benchmark WINDOWS_DISABLED
        SOURCES RequestContextBenchmark.cpp
        HEADERS RequestContextHelper.h
      TEST RequestContextTest WINDOWS_DISABLED SOURCES RequestContextTest.cpp
      TEST ScopedEventBaseThreadTest WINDOWS_DISABLED
        SOURCES ScopedEventBaseThreadTest.cpp
      TEST ssl_session_test
        CONTENT_DIR certs/
        SOURCES SSLSessionTest.cpp
      TEST writechain_test SOURCES WriteChainAsyncTransportWrapperTest.cpp

    DIRECTORY io/async/ssl/test/
      TEST ssl_errors_test SOURCES SSLErrorsTest.cpp

    DIRECTORY lang/test/
      TEST lang_aligned_test SOURCES AlignedTest.cpp
      TEST lang_badge_test SOURCES BadgeTest.cpp
      TEST lang_bits_test SOURCES BitsTest.cpp
      TEST lang_byte_test SOURCES ByteTest.cpp
      TEST lang_c_string_test SOURCES CStringTest.cpp
      TEST lang_cast_test SOURCES CastTest.cpp
      TEST lang_checked_math_test SOURCES CheckedMathTest.cpp
      TEST lang_exception_test SOURCES ExceptionTest.cpp
      TEST lang_extern_test SOURCES ExternTest.cpp
      TEST lang_launder_test SOURCES LaunderTest.cpp
      TEST lang_ordering_test SOURCES OrderingTest.cpp
      TEST lang_pretty_test SOURCES PrettyTest.cpp
      TEST lang_propagate_const_test SOURCES PropagateConstTest.cpp
      TEST lang_r_value_reference_wrapper_test WINDOWS_DISABLED
        SOURCES RValueReferenceWrapperTest.cpp
      TEST lang_safe_assert_test SOURCES SafeAssertTest.cpp
      BENCHMARK lang_to_ascii_benchmark SOURCES ToAsciiBench.cpp
      TEST lang_to_ascii_test SOURCES ToAsciiTest.cpp
      TEST lang_type_info_test SOURCES TypeInfoTest.cpp
      TEST lang_uncaught_exceptions_test SOURCES UncaughtExceptionsTest.cpp

    DIRECTORY memory/test/
      TEST arena_test WINDOWS_DISABLED SOURCES ArenaTest.cpp
      TEST reentrant_allocator_test WINDOWS_DISABLED
        SOURCES ReentrantAllocatorTest.cpp
      TEST thread_cached_arena_test WINDOWS_DISABLED
        SOURCES ThreadCachedArenaTest.cpp
      TEST mallctl_helper_test SOURCES MallctlHelperTest.cpp
      TEST uninitialized_memory_hacks_test
        SOURCES UninitializedMemoryHacksTest.cpp

    DIRECTORY net/detail/test/
      TEST socket_file_descriptor_map_test SOURCES SocketFileDescriptorMapTest.cpp

    DIRECTORY portability/test/
      TEST constexpr_test SOURCES ConstexprTest.cpp
      TEST filesystem_test SOURCES FilesystemTest.cpp
      TEST libgen-test SOURCES LibgenTest.cpp
      TEST openssl_portability_test SOURCES OpenSSLPortabilityTest.cpp
      TEST pthread_test SOURCES PThreadTest.cpp
      TEST time-test WINDOWS_DISABLED
        SOURCES TimeTest.cpp

    DIRECTORY ssl/test/
      TEST openssl_hash_test SOURCES OpenSSLHashTest.cpp

    DIRECTORY stats/test/
      TEST buffered_stat_test SOURCES BufferedStatTest.cpp
      BENCHMARK digest_builder_benchmark SOURCES DigestBuilderBenchmark.cpp
      TEST digest_builder_test SOURCES DigestBuilderTest.cpp
      BENCHMARK histogram_benchmark SOURCES HistogramBenchmark.cpp
      TEST histogram_test SOURCES HistogramTest.cpp
      BENCHMARK quantile_histogram_benchmark
        SOURCES QuantileHistogramBenchmark.cpp
      TEST quantile_estimator_test SOURCES QuantileEstimatorTest.cpp
      TEST sliding_window_test SOURCES SlidingWindowTest.cpp
      BENCHMARK tdigest_benchmark SOURCES TDigestBenchmark.cpp
      TEST tdigest_test SOURCES TDigestTest.cpp
      TEST timeseries_histogram_test SOURCES TimeseriesHistogramTest.cpp
      TEST timeseries_test SOURCES TimeSeriesTest.cpp

    DIRECTORY synchronization/test/
      BENCHMARK baton_benchmark SOURCES BatonBenchmark.cpp
      TEST baton_test SOURCES BatonTest.cpp
      TEST call_once_test SOURCES CallOnceTest.cpp
      TEST lifo_sem_test WINDOWS_DISABLED SOURCES LifoSemTests.cpp
      TEST relaxed_atomic_test WINDOWS_DISABLED SOURCES RelaxedAtomicTest.cpp
      TEST rw_spin_lock_test SOURCES RWSpinLockTest.cpp
      TEST semaphore_test WINDOWS_DISABLED SOURCES SemaphoreTest.cpp

    DIRECTORY synchronization/detail/test/
      TEST hardware_test SOURCES HardwareTest.cpp

    DIRECTORY system/test/
      TEST memory_mapping_test SOURCES MemoryMappingTest.cpp
      TEST shell_test SOURCES ShellTest.cpp
      #TEST subprocess_test SOURCES SubprocessTest.cpp
      TEST thread_id_test SOURCES ThreadIdTest.cpp
      TEST thread_name_test WINDOWS_DISABLED
        SOURCES ThreadNameTest.cpp

    DIRECTORY synchronization/test/
      TEST atomic_struct_test SOURCES AtomicStructTest.cpp
      TEST small_locks_test SOURCES SmallLocksTest.cpp
      TEST atomic_util_test SOURCES AtomicUtilTest.cpp

    DIRECTORY test/
      TEST ahm_int_stress_test SOURCES AHMIntStressTest.cpp
      TEST arena_smartptr_test SOURCES ArenaSmartPtrTest.cpp
      BENCHMARK ascii_case_insensitive_benchmark
        SOURCES AsciiCaseInsensitiveBenchmark.cpp
      TEST ascii_check_test SOURCES AsciiCaseInsensitiveTest.cpp
      TEST atomic_hash_array_test SOURCES AtomicHashArrayTest.cpp
      TEST atomic_hash_map_test HANGING
        SOURCES AtomicHashMapTest.cpp
      TEST atomic_linked_list_test SOURCES AtomicLinkedListTest.cpp
      TEST atomic_unordered_map_test SOURCES AtomicUnorderedMapTest.cpp
      TEST base64_test SOURCES base64_test.cpp
      TEST clock_gettime_wrappers_test SOURCES ClockGettimeWrappersTest.cpp
      TEST concurrent_bit_set_test SOURCES ConcurrentBitSetTest.cpp
      BENCHMARK concurrent_skip_list_benchmark
        SOURCES ConcurrentSkipListBenchmark.cpp
      TEST concurrent_skip_list_test SOURCES ConcurrentSkipListTest.cpp
      TEST constexpr_math_test WINDOWS_DISABLED
        SOURCES ConstexprMathTest.cpp
      TEST conv_test WINDOWS_DISABLED SOURCES ConvTest.cpp
      TEST cpu_id_test SOURCES CpuIdTest.cpp
      TEST demangle_test SOURCES DemangleTest.cpp
      TEST deterministic_schedule_test SOURCES DeterministicScheduleTest.cpp
      TEST discriminated_ptr_test SOURCES DiscriminatedPtrTest.cpp
      TEST endian_test SOURCES EndianTest.cpp
      TEST exception_test SOURCES ExceptionTest.cpp
      BENCHMARK exception_wrapper_benchmark WINDOWS_DISABLED
        SOURCES ExceptionWrapperBenchmark.cpp
      TEST exception_wrapper_test WINDOWS_DISABLED
        SOURCES ExceptionWrapperTest.cpp
      TEST expected_test WINDOWS_DISABLED
        SOURCES ExpectedTest.cpp
      BENCHMARK fbstring_benchmark WINDOWS_DISABLED
        SOURCES FBStringBenchmark.cpp
        HEADERS FBStringTestBenchmarks.cpp.h
      TEST fbstring_test WINDOWS_DISABLED SOURCES FBStringTest.cpp
      BENCHMARK fbvector_benchmark
        SOURCES FBVectorBenchmark.cpp
        HEADERS FBVectorBenchmarks.cpp.h
      TEST fbvector_test SOURCES FBVectorTest.cpp
      TEST file_test SOURCES FileTest.cpp
      # Open-source linux build can't handle running this.
      #TEST file_lock_test SOURCES FileLockTest.cpp
      TEST file_util_test SOURCES FileUtilTest.cpp
      BENCHMARK fingerprint_benchmark SOURCES FingerprintBenchmark.cpp
      TEST fingerprint_test SOURCES FingerprintTest.cpp
      TEST fixed_string_test SOURCES FixedStringTest.cpp
      TEST format_other_test SOURCES FormatOtherTest.cpp
      BENCHMARK format_benchmark SOURCES FormatBenchmark.cpp
      TEST format_test SOURCES FormatTest.cpp
      TEST function_test BROKEN
        SOURCES FunctionTest.cpp
      BENCHMARK function_ref_benchmark SOURCES FunctionRefBenchmark.cpp
      TEST function_ref_test SOURCES FunctionRefTest.cpp
      TEST futex_test SOURCES FutexTest.cpp
      TEST glog_test SOURCES GLogTest.cpp
      TEST group_varint_test SOURCES GroupVarintTest.cpp
      TEST group_varint_test_ssse3 SOURCES GroupVarintTest.cpp
      TEST iterators_test SOURCES IteratorsTest.cpp
      TEST indestructible_test SOURCES IndestructibleTest.cpp
      TEST indexed_mem_pool_test BROKEN
        SOURCES IndexedMemPoolTest.cpp
      TEST lazy_test SOURCES LazyTest.cpp
      TEST locks_test SOURCES SpinLockTest.cpp
      TEST math_test SOURCES MathTest.cpp
      TEST map_util_test WINDOWS_DISABLED SOURCES MapUtilTest.cpp
      TEST memcpy_test SOURCES MemcpyTest.cpp
      TEST memory_idler_test SOURCES MemoryIdlerTest.cpp
      TEST memory_test WINDOWS_DISABLED
        SOURCES MemoryTest.cpp
      TEST move_wrapper_test SOURCES MoveWrapperTest.cpp
      TEST mpmc_pipeline_test SOURCES MPMCPipelineTest.cpp
      TEST mpmc_queue_test SLOW
        SOURCES MPMCQueueTest.cpp
      TEST network_address_test HANGING
        SOURCES
          IPAddressTest.cpp
          MacAddressTest.cpp
          SocketAddressTest.cpp
      TEST optional_test SOURCES OptionalTest.cpp
      TEST packed_sync_ptr_test HANGING
        SOURCES PackedSyncPtrTest.cpp
      TEST padded_test SOURCES PaddedTest.cpp
      #TEST poly_test SOURCES PolyTest.cpp
      TEST portability_test SOURCES PortabilityTest.cpp
      # Turns out this benchmark uses Linux only API for setting CPU affinity i.e. cpu_set_t.
      BENCHMARK producer_consumer_queue_benchmark APPLE_DISABLED WINDOWS_DISABLED
        SOURCES ProducerConsumerQueueBenchmark.cpp
      TEST producer_consumer_queue_test SLOW
        SOURCES ProducerConsumerQueueTest.cpp
      BENCHMARK range_find_benchmark SOURCES RangeFindBenchmark.cpp
      TEST random_test SOURCES RandomTest.cpp
      TEST range_test SOURCES RangeTest.cpp
      TEST replaceable_test WINDOWS_DISABLED SOURCES ReplaceableTest.cpp
      TEST scope_guard_test WINDOWS_DISABLED SOURCES ScopeGuardTest.cpp
      # Heavily dependent on drand and srand48
      #TEST shared_mutex_test SOURCES SharedMutexTest.cpp
      # SingletonTest requires Subprocess
      #TEST singleton_test SOURCES SingletonTest.cpp
      TEST singleton_test_global SOURCES SingletonTestGlobal.cpp
      TEST small_vector_test WINDOWS_DISABLED
        SOURCES small_vector_test.cpp
      TEST sorted_vector_types_test SOURCES sorted_vector_test.cpp
      BENCHMARK string_benchmark WINDOWS_DISABLED SOURCES StringBenchmark.cpp
      TEST string_test WINDOWS_DISABLED SOURCES StringTest.cpp
      BENCHMARK synchronized_benchmark WINDOWS_DISABLED
        SOURCES SynchronizedBenchmark.cpp
      TEST synchronized_test WINDOWS_DISABLED
        SOURCES SynchronizedTest.cpp
      TEST thread_cached_int_test WINDOWS_DISABLED
        SOURCES ThreadCachedIntTest.cpp
      TEST thread_local_test WINDOWS_DISABLED SOURCES ThreadLocalTest.cpp
      TEST timeout_queue_test SOURCES TimeoutQueueTest.cpp
      TEST token_bucket_test SOURCES TokenBucketTest.cpp
      TEST traits_test SOURCES TraitsTest.cpp
      TEST try_test WINDOWS_DISABLED SOURCES TryTest.cpp
      TEST unit_test SOURCES UnitTest.cpp
      BENCHMARK uri_benchmark SOURCES UriBenchmark.cpp
      TEST uri_test SOURCES UriTest.cpp
      TEST varint_test SOURCES VarintTest.cpp

    DIRECTORY json/test/
      TEST dynamic_converter_test SOURCES DynamicConverterTest.cpp
      TEST dynamic_other_test SOURCES DynamicOtherTest.cpp
      TEST dynamic_parser_test SOURCES DynamicParserTest.cpp
      TEST dynamic_test SOURCES DynamicTest.cpp
      # MSVC Preprocessor stringizing raw string literals bug
      TEST json_test WINDOWS_DISABLED SOURCES JsonTest.cpp
      BENCHMARK json_benchmark SOURCES JsonBenchmark.cpp
      TEST json_other_test SOURCES JsonOtherTest.cpp
      TEST json_patch_test SOURCES json_patch_test.cpp
      TEST json_pointer_test SOURCES json_pointer_test.cpp
      TEST json_schema_test SOURCES JSONSchemaTest.cpp
  )

  if (${LIBSODIUM_FOUND})
    folly_define_tests(
      DIRECTORY experimental/crypto/test/
        TEST blake2xb_test SOURCES Blake2xbTest.cpp
        TEST lt_hash_test SOURCES LtHashTest.cpp
    )
  endif()

  if (${LIBAIO_FOUND})
    folly_define_tests(
      DIRECTORY experimental/io/test/
        TEST async_io_test
          SOURCES
            AsyncIOTest.cpp
            AsyncBaseTestLib.cpp
            IoTestTempFileUtil.cpp
    )
  endif()

  get_target_property(pic folly POSITION_INDEPENDENT_CODE)
  if (pic)
    add_library(singleton_thread_local_overload
      SHARED ${FOLLY_DIR}/test/SingletonThreadLocalTestOverload.cpp)
    apply_folly_compile_options_to_target(singleton_thread_local_overload)
    set_target_properties(singleton_thread_local_overload PROPERTIES PREFIX "")
    target_link_libraries(singleton_thread_local_overload PRIVATE folly)
    folly_define_tests(
      DIRECTORY test/
        TEST singleton_thread_local_test SOURCES SingletonThreadLocalTest.cpp
    )
  endif()
endif()

add_subdirectory(folly)<|MERGE_RESOLUTION|>--- conflicted
+++ resolved
@@ -15,7 +15,6 @@
 cmake_minimum_required(VERSION 3.0.2 FATAL_ERROR)
 # We use the GoogleTest module if it is available (only in CMake 3.9+)
 # It requires CMP0054 and CMP0057 to be enabled.
-<<<<<<< HEAD
 
 # this is fengbolun branch
 IF (CMAKE_SYSTEM_NAME MATCHES "Linux")
@@ -34,8 +33,6 @@
 ENDIF (CMAKE_SYSTEM_NAME MATCHES "Linux")
 
 
-=======
->>>>>>> 50825b2d
 if (POLICY CMP0054)
   cmake_policy(SET CMP0054 NEW)
 endif()
